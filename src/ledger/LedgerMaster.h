--- conflicted
+++ resolved
@@ -48,14 +48,7 @@
         // called by txherder
         void externalizeValue(TxSetFramePtr txSet);
 
-<<<<<<< HEAD
-        // called by CLF
-        void recvDelta(CLFDeltaPtr delta, LedgerHeaderPtr header);
-
-        int64_t getTxFee();
-=======
         int32_t getTxFee();
->>>>>>> 5a5f9b08
         int64_t getLedgerNum();
         int64_t getMinBalance(int32_t ownerCount);
 		
