## Process this file with automake to produce Makefile.in

AUTOMAKE_OPTIONS = serial-tests
bin_PROGRAMS = stellar-core

include $(top_srcdir)/common.mk
include $(srcdir)/src.mk

noinst_HEADERS = $(SRC_H_FILES)

# We sometimes specify a CXXFLAGS setting like -stdlib=libc++ that causes the
# stdlib to change. When this makes it way down to Rust code building C++ code
# for one of its libraries (specifically tracy-client-sys) this needs to be
# accompanied by an _explicit_ instruction to invoke the linker with -lc++. This
# is done by setting the CXXSTDLIB flag, which Rust's C++-building machinery is
# sensitive to. Rust passes-on, but does not look inside, CXXFLAGS itself to
# realize that it needs this setting.
CXXSTDLIB := $(if $(findstring -stdlib=libc++,$(CXXFLAGS)),c++,$(if $(findstring -stdlib=libstdc++,$(CXXFLAGS)),stdc++,))

# If we are building with -fsanitize=address, any build.rs-built C++ code will
# depend on asan, so we need to tell rustc to link with in the asan runtime as
# well. Interestingly, passing -Clink-arg=-fsanitize=address to rustc does not
# work, despite being the recommended approach, it seems rustc passes some other
# flags to the linker that conflict with -fsanitize=address.
RUSTFLAGS_ASAN := $(if $(findstring -fsanitize=address,$(CXXFLAGS)),-Clink-arg=-lasan,)

if USE_TRACY
# NB: this unfortunately long list has to be provided here and kept in sync with
# the list of features for tracy-client in src/rust/Cargo.toml.  This is because
# the soroban sub-crates are built independently and know nothing about
# src/rust/Cargo.toml
#
# NB also: this list does _not_ and should not include the manual-lifetime
# feature. Versions of the rust tracy-client crate before 0.17 (eg. version
# 0.16.4 which we shipped in soroban 21.x) always used the C++ tracy code in
# manual-lifetime mode, and thus required careful coordination with
# stellar-core's C++ code to start and stop tracy correctly. However this became
# intractable when we started building multiple soroban libraries as .rlibs with
# separate copies of tracy-client simultaneously, as they would each have their
# own rust-metadata-hash-qualified copy of a rust global variable tracking the
# initialization state of tracy (and of course tracy's C++ code itself cannot be
# started multiple times idempotently in manual-lifetime mode, that would be too
# easy). So we have now disabled tracy-client (0.16.4) in soroban 21.x and only
# enabled it in soroban 22.x (and later), which has tracy-client 0.17, which
# finally supports _turning off_ manual-lifetime mode. Once off, tracy's C++
# code initializes itself on its own, and everything works fine. There is only
# one copy of tracy in the final linked executable and it has a single atomic
# pointer controlling its initialization state.
CARGO_FEATURE_TRACY = --features tracy
CARGO_FEATURE_TRACY += --features tracy-client/enable
CARGO_FEATURE_TRACY += --features tracy-client/ondemand
CARGO_FEATURE_TRACY += --features tracy-client/delayed-init
CARGO_FEATURE_TRACY += --features tracy-client/system-tracing
CARGO_FEATURE_TRACY += --features tracy-client/sampling
CARGO_FEATURE_TRACY += --features tracy-client/code-transfer
CARGO_FEATURE_TRACY += --features tracy-client/timer-fallback
CARGO_FEATURE_TRACY += --features tracy-client/only-localhost
CARGO_FEATURE_TRACY += --features tracy-client/only-ipv4
else
CARGO_FEATURE_TRACY =
endif

if BUILD_TESTS
stellar_core_SOURCES = main/StellarCoreVersion.cpp main/XDRFilesSha256.cpp $(SRC_CXX_FILES) $(SRC_TEST_CXX_FILES)
CARGO_FEATURE_TESTUTILS = --features testutils
else # !BUILD_TESTS
stellar_core_SOURCES = main/StellarCoreVersion.cpp main/XDRFilesSha256.cpp $(SRC_CXX_FILES)
CARGO_FEATURE_TESTUTILS =
endif # !BUILD_TESTS


if ENABLE_NEXT_PROTOCOL_VERSION_UNSAFE_FOR_PRODUCTION
CARGO_FEATURE_NEXT = --features next
main/XDRFilesSha256.cpp: $(SRC_X_FILES) Makefile $(top_srcdir)/hash-xdrs.sh
	$(top_srcdir)/hash-xdrs.sh protocol-next >$@
else
CARGO_FEATURE_NEXT =
main/XDRFilesSha256.cpp: $(SRC_X_FILES) Makefile $(top_srcdir)/hash-xdrs.sh
	$(top_srcdir)/hash-xdrs.sh protocol-curr >$@
endif

stellar_core_LDADD = $(soci_LIBS) $(libmedida_LIBS)		\
	$(top_builddir)/lib/lib3rdparty.a $(sqlite3_LIBS)	\
	$(libpq_LIBS) $(xdrpp_LIBS) $(libsodium_LIBS) $(libunwind_LIBS)

TESTDATA_DIR = testdata
TEST_FILES = $(TESTDATA_DIR)/stellar-core_example.cfg $(TESTDATA_DIR)/stellar-core_standalone.cfg \
             $(TESTDATA_DIR)/stellar-core_testnet.cfg $(TESTDATA_DIR)/stellar-core_testnet_legacy.cfg \
             $(TESTDATA_DIR)/stellar-history.testnet.6714239.json $(TESTDATA_DIR)/stellar-history.livenet.15686975.json \
             $(TESTDATA_DIR)/stellar-core_testnet_validator.cfg $(TESTDATA_DIR)/stellar-core_example_validators.cfg \
             $(TESTDATA_DIR)/stellar-history.testnet.6714239.networkPassphrase.json

BUILT_SOURCES = $(SRC_X_FILES:.x=.h) main/StellarCoreVersion.cpp main/XDRFilesSha256.cpp $(TEST_FILES)

$(SRC_X_FILES:.x=.h): $(XDRC)
SUFFIXES = .x .h .rs
.x.h:
	$(XDRC) -hh -pedantic -o $@ $<

BISON=bison
FLEX=flex

util/xdrquery/XDRQueryScanner.cpp: util/xdrquery/XDRQueryScanner.ll
	$(FLEX) --outfile=$@ $<

util/xdrquery/XDRQueryParser.cpp: util/xdrquery/XDRQueryParser.yy
	$(BISON) --defines=util/xdrquery/XDRQueryParser.h  --output=$@ $<

util/xdrquery/XDRQueryParser.h: util/xdrquery/XDRQueryParser.cpp
	touch $@

BUILT_SOURCES += util/xdrquery/XDRQueryScanner.cpp util/xdrquery/XDRQueryParser.h util/xdrquery/XDRQueryParser.cpp
stellar_core_SOURCES += util/xdrquery/XDRQueryScanner.cpp util/xdrquery/XDRQueryParser.h util/xdrquery/XDRQueryParser.cpp

# Old automakes have buggy dependency tracking for conditional generated
# sources. We work around this here by making rust/RustBridge.{cpp,h} generated
# in all cases, and just empty in the non-rust case. Also because of the way old
# automake relies on horrible path-munging code in config.status to extract the
# names of depfiles from the Makefile itself, we can't use any variables in the
# SOURCES addition we're doing here, have to list unadorned paths.

BUILT_SOURCES += rust/RustBridge.h rust/RustBridge.cpp
stellar_core_SOURCES += rust/RustBridge.h rust/RustBridge.cpp

RUST_TOOLCHAIN_FILE=$(top_srcdir)/rust-toolchain.toml
RUST_TOOLCHAIN_CHANNEL=$(shell sed -n 's/channel *= *"\([^"]*\)"/\1/p' $(RUST_TOOLCHAIN_FILE))
CARGO=cargo +$(RUST_TOOLCHAIN_CHANNEL)

RUST_BUILD_DIR=$(top_builddir)/src/rust
RUST_BIN_DIR=$(RUST_BUILD_DIR)/bin
RUST_TARGET_DIR=$(top_builddir)/target
RUST_CXXBRIDGE=$(RUST_BIN_DIR)/cxxbridge
RUST_PROFILE=release
RUST_DEP_TREE_STAMP=$(RUST_BUILD_DIR)/src/dep-trees/equal-trees.stamp
SOROBAN_LIBS_STAMP=$(RUST_BUILD_DIR)/soroban/soroban-libs.stamp
RUST_HOST_DEPFILES=rust/Cargo.toml $(top_srcdir)/Cargo.toml $(top_srcdir)/Cargo.lock $(RUST_DEP_TREE_STAMP)
LIBRUST_STELLAR_CORE=$(RUST_TARGET_DIR)/$(RUST_PROFILE)/librust_stellar_core.a
stellar_core_LDADD += $(LIBRUST_STELLAR_CORE) -ldl

SOROBAN_BUILD_DIR=$(abspath $(RUST_BUILD_DIR))/soroban
ALL_SOROBAN_PROTOCOLS=$(notdir $(wildcard rust/soroban/p*))
SOROBAN_MAX_PROTOCOL=$(lastword $(sort $(ALL_SOROBAN_PROTOCOLS)))

define soroban_lib_dir
$(shell printf '$(SOROBAN_BUILD_DIR)/%s/target/$(RUST_PROFILE)' $(1))
endef

define soroban_rlib
$(shell printf -- '%s/libsoroban_env_host.rlib' $(call soroban_lib_dir,$(1)))
endef

define soroban_extern_flag
$(shell printf -- '--extern soroban_env_host_%s=%s' $(1) $(call soroban_rlib,$(1)))
endef

define soroban_depend_flag
$(shell printf -- '-L dependency=%s/deps' $(call soroban_lib_dir,$(1)))
endef

ALL_SOROBAN_LIBS=$(foreach proto,$(ALL_SOROBAN_PROTOCOLS),$(call soroban_rlib,$(proto)))
ALL_SOROBAN_EXTERN_ARGS=$(foreach proto,$(ALL_SOROBAN_PROTOCOLS),$(call soroban_extern_flag,$(proto)))
ALL_SOROBAN_DEPEND_ARGS=$(foreach proto,$(ALL_SOROBAN_PROTOCOLS),$(call soroban_depend_flag,$(proto)))

$(RUST_CXXBRIDGE): Makefile $(RUST_TOOLCHAIN_FILE)
	mkdir -p $(RUST_BIN_DIR)
	CARGO_HTTP_MULTIPLEXING=false $(CARGO) install --force --locked --root $(RUST_BUILD_DIR) cxxbridge-cmd --version 1.0.68

rust/RustBridge.h: rust/src/lib.rs $(SRC_RUST_FILES) Makefile $(RUST_CXXBRIDGE)
	$(RUST_CXXBRIDGE) $< --cfg test=false --header --output $@.tmp
	if cmp -s $@.tmp $@; then rm -v $@.tmp; else mv -v $@.tmp $@; fi

rust/RustBridge.cpp: rust/src/lib.rs $(SRC_RUST_FILES) Makefile $(RUST_CXXBRIDGE)
	$(RUST_CXXBRIDGE) $< --cfg test=false --output $@.tmp
	if cmp -s $@.tmp $@; then rm -v $@.tmp; else mv -v $@.tmp $@; fi

# This is just a convenience target for rebuilding the explicit depfiles we
# check in to this repo as a secondary check on the lockfiles in the soroban
# submodules. You should still carefully inspect them if they change!

$(RUST_DEP_TREE_STAMP): $(wildcard rust/soroban/*/Cargo.*) Makefile $(RUST_TOOLCHAIN_FILE)
	rm -f $@
	for proto in $(ALL_SOROBAN_PROTOCOLS); \
	do \
		$(CARGO) tree --manifest-path rust/soroban/$${proto}/Cargo.toml --locked --package soroban-env-host --edges no-dev --target all \
		| sed -e "s@$(abspath $(top_srcdir))/@@g" > $(RUST_BUILD_DIR)/src/dep-trees/$${proto}-actual.txt ; \
		if ! diff -u rust/src/dep-trees/$${proto}-expect.txt $(RUST_BUILD_DIR)/src/dep-trees/$${proto}-actual.txt; \
		then \
			echo "dep trees differ, please update $${proto}-expect.txt or roll back submodule"; \
			exit 1; \
		fi; \
	done
	touch $@

# This next build command looks a little weird but it's necessary. We have to
# provide an auxiliary metadata string (using RUSTFLAGS=-Cmetadata=$*)
# essentially manually marking-as-different the separate dependency trees
# associated with each copy of soroban. If we don't do this, then for various
# indirect dependencies of soroban -- dependencies that more-or-less _don't_
# differ between soroban versions -- we will wind up with two copies of the
# dependency's rlib with the same `StableCrateId` (a hash that rust uses to
# identify crates-and-versions) but with non-bit-identical content (due to
# various minor non-reproducible-build idiosyncrasies). And this "multiple
# StableCrateIds with bit-different content" situation in turn is considered a
# fatal error when trying to load that `StableCrateId` into the resulting
# binary, as we will be doing when we link multiple sorobans together. Rustc
# just crashes with a "StableCrateId collision" error.
#
# So to avoid that we make sure that _every_ time we compile a soroban, its
# indirect deps are always marked as _more different_ than they actually are.
# I.e. if the same version of the same dependency appears in soroban p21 and
# p22, they _would_ normally get called the same StableCrateId, but we pass
# RUSTFLAGS=-Cmetadata=p21 for one of them and RUSTFLAGS=-Cmetadata=p22 for the
# other, and that causes their "identities" to be considered distinct.
#
# Interestingly this does not appear to cause the final binary to get any
# bigger, so I guess LTO somehow identifies the duplicate symbols and merges
# them back together. Or something. Anyways it works and is the only portable
# and robust solution we've found to preventing the StableCrateId collision.
#
# We also have to be somewhat selective about the versions we pass the `next`
# feature to (only the most recent soroban) and the versions we pass the `tracy`
# features to (only those post-p22 versions that support the tracy delayed-init
# feature).
#
# We also have to sequentialize the builds of the sorobans after the
# dep-tree-stamp files and before the stellar-core build, because rustup gets
# invoked and it is not concurrency-safe.
#
# We also have to set pass all the CC, CXX, CFLAGS and CXXFLAGS we were called
# with explicitly, because make does not implicitly export them to its rules,
# but cargo needs them to build C++ files in build.rs files.
#
# We also have to pass CXXSTDLIB to those build.rs files, because they are
# sensitive to CXXFLAGS but also don't inspect them to see if they're setting
# -stdlib=libc++ or -stdlib=libstdc++
<<<<<<< HEAD
$(SOROBAN_LIBS_STAMP): $(wildcard rust/soroban/p*/Cargo.lock) Makefile $(RUST_DEP_TREE_STAMP) $(SRC_RUST_FILES) $(RUST_TOOLCHAIN_FILE)
=======
$(SOROBAN_LIBS_STAMP): $(wildcard rust/soroban/p*/Cargo.lock) Makefile $(RUST_DEP_TREE_STAMP) $(SRC_RUST_FILES)
	rm -f $@
>>>>>>> 0d1f0344
	for proto in $(ALL_SOROBAN_PROTOCOLS) ; \
	do \
		FEATURE_FLAGS="" ; \
		case "$$proto" in \
			p21) \
				FEATURE_FLAGS="" \
			;; \
			$(SOROBAN_MAX_PROTOCOL)) \
				FEATURE_FLAGS="$(CARGO_FEATURE_TRACY) $(CARGO_FEATURE_NEXT)" \
			;; \
			*) \
				FEATURE_FLAGS="$(CARGO_FEATURE_TRACY)" \
			;; \
		esac ; \
		cd $(abspath $(RUST_BUILD_DIR))/soroban/$$proto && \
		CC="$(CC)" CXX="$(CXX)" LD="$(LD)" CFLAGS="$(CFLAGS)" CXXFLAGS="$(CXXFLAGS)" CXXSTDLIB="$(CXXSTDLIB)" LDFLAGS="$(LDFLAGS)" \
		RUSTFLAGS="-Cmetadata=$$proto $(RUSTFLAGS_ASAN)" \
		CARGO_NET_GIT_FETCH_WITH_CLI=true \
		$(CARGO) build \
			--package soroban-env-host \
			--$(RUST_PROFILE) \
			--locked \
			$$FEATURE_FLAGS \
		|| exit 1; \
	done
	touch $@

# This one is also a bit challenging, though it's _less_ weird. What we're doing
# here is supplying multiple separate .rlibs -- one for each soroban linked into
# the binary -- to the crate build for the `stellar-core` crate. This is
# necessary because we want to use the _exact_ versions locked into each
# soroban, and we want to avoid any possibility of cargo/rustc trying to merge
# dependencies between the sorobans (which it frequently does in ways we
# otherwise can't stop, eg. merging minor versions of indirect dependencies).
#
# We want to treat them as strictly separate and strictly fixed dependency
# graphs, so we compile them separately into .rlibs (see above) and then pass
# them in as separate `--extern` arguments to a slightly-more-manual `cargo
# rustc` invocation, along with `-L dependency=...` flags to tell cargo where to
# find indirect deps of those .rlibs.
<<<<<<< HEAD
$(LIBRUST_STELLAR_CORE): $(RUST_HOST_DEPFILES) $(SRC_RUST_FILES) Makefile $(SOROBAN_LIBS_STAMP) $(RUST_TOOLCHAIN_FILE)
=======
$(LIBRUST_STELLAR_CORE): $(RUST_HOST_DEPFILES) $(SRC_RUST_FILES) Makefile $(SOROBAN_LIBS_STAMP)
	rm -rf $(abspath $(RUST_TARGET_DIR))
>>>>>>> 0d1f0344
	CC="$(CC)" CXX="$(CXX)" LD="$(LD)" CFLAGS="$(CFLAGS)" CXXFLAGS="$(CXXFLAGS)" CXXSTDLIB="$(CXXSTDLIB)" LDFLAGS="$(LDFLAGS)" \
	RUSTFLAGS="$(RUSTFLAGS_ASAN)" \
	CARGO_NET_GIT_FETCH_WITH_CLI=true \
	$(CARGO) rustc \
		--package stellar-core \
		--$(RUST_PROFILE) \
		--locked \
		--target-dir $(abspath $(RUST_TARGET_DIR)) \
		$(CARGO_FEATURE_TRACY) $(CARGO_FEATURE_NEXT) $(CARGO_FEATURE_TESTUTILS) \
		-- \
		$(ALL_SOROBAN_EXTERN_ARGS) \
		$(ALL_SOROBAN_DEPEND_ARGS)
	ranlib $@

$(srcdir)/src.mk: $(top_srcdir)/make-mks
	cd $(top_srcdir) && ./make-mks

$(TESTDATA_DIR)/%.cfg : $(top_srcdir)/docs/%.cfg
	mkdir -p $(@D) && cp $< $@

$(TESTDATA_DIR)/%.json : $(top_srcdir)/src/history/serialize-tests/%.json
	mkdir -p $(@D) && cp $< $@

.PHONY: always
always:
	@:

# Always rebuild because .git/HEAD is a symbolic ref one can't depend on
main/StellarCoreVersion.cpp: always
	@vers=$$(cd "$(srcdir)" \
		&& git describe --always --dirty --tags 2>/dev/null \
		|| echo "$(PACKAGE) $(VERSION)"); \
		sed -e "s@%%VERSION%%@$$vers@" \
			< "$(srcdir)/main/StellarCoreVersion.cpp.in" > $@~
	@if cmp -s $@~ $@; then rm -f $@~; else \
	    mv -f $@~ $@ && printf "echo '%s' > $@\n" "$$(cat $@)"; fi

if USE_POSTGRES
TESTS=test/selftest-pg
else # !USE_POSTGRES
TESTS=test/selftest-nopg
endif # !USE_POSTGRES
TESTS += test/check-nondet

format: always
if USE_CLANG_FORMAT
	cd $(srcdir) && $(CLANG_FORMAT) -style=file -i $(SRC_CXX_FILES) $(SRC_H_FILES) $(SRC_TEST_CXX_FILES) $(SRC_TEST_H_FILES)
endif # USE_CLANG_FORMAT
	cd $(srcdir) && $(CARGO) fmt --all

if USE_AFL_FUZZ
FUZZER_MODE ?= overlay

fuzz-testcases: stellar-core
	mkdir -p fuzz-testcases
	for i in `seq 1 10000`; do \
	    ./stellar-core gen-fuzz --mode=${FUZZER_MODE} fuzz-testcases/fuzz$$i.xdr ; \
	done
	mkdir -p min-testcases
	afl-cmin -i fuzz-testcases -o min-testcases -m 500 -t 250 ./stellar-core fuzz --ll ERROR --mode=${FUZZER_MODE} @@
	rm -Rf fuzz-testcases

# when running in parallel,
# run the same command than below replacing `-M main` with `-S worker_N`
# and `--process-id 0` with `--process-id N`

fuzz: fuzz-testcases stellar-core
	mkdir -p fuzz-findings
	afl-fuzz -m 500 -M main -t 250 -i min-testcases -o fuzz-findings \
	    ./stellar-core fuzz --ll ERROR --process-id 0 --mode=${FUZZER_MODE} @@

fuzz-clean: always
	rm -Rf fuzz-testcases fuzz-findings

distclean-local: fuzz-clean
endif # USE_AFL_FUZZ

clean-local:
	rm -rf $(top_builddir)/target $(top_builddir)/src/rust/soroban/*/target $(RUST_DEP_TREE_STAMP) $(SOROBAN_LIBS_STAMP)

CLEANFILES = $(BUILT_SOURCES) *~ */*~ stellar*.log
MAINTAINERCLEANFILES = $(srcdir)/Makefile.in $(srcdir)/*~ $(srcdir)/*/*~

EXTRA_DIST = $(SRC_X_FILES) test/selftest-nopg test/selftest-pg<|MERGE_RESOLUTION|>--- conflicted
+++ resolved
@@ -233,12 +233,8 @@
 # We also have to pass CXXSTDLIB to those build.rs files, because they are
 # sensitive to CXXFLAGS but also don't inspect them to see if they're setting
 # -stdlib=libc++ or -stdlib=libstdc++
-<<<<<<< HEAD
 $(SOROBAN_LIBS_STAMP): $(wildcard rust/soroban/p*/Cargo.lock) Makefile $(RUST_DEP_TREE_STAMP) $(SRC_RUST_FILES) $(RUST_TOOLCHAIN_FILE)
-=======
-$(SOROBAN_LIBS_STAMP): $(wildcard rust/soroban/p*/Cargo.lock) Makefile $(RUST_DEP_TREE_STAMP) $(SRC_RUST_FILES)
 	rm -f $@
->>>>>>> 0d1f0344
 	for proto in $(ALL_SOROBAN_PROTOCOLS) ; \
 	do \
 		FEATURE_FLAGS="" ; \
@@ -279,12 +275,8 @@
 # them in as separate `--extern` arguments to a slightly-more-manual `cargo
 # rustc` invocation, along with `-L dependency=...` flags to tell cargo where to
 # find indirect deps of those .rlibs.
-<<<<<<< HEAD
 $(LIBRUST_STELLAR_CORE): $(RUST_HOST_DEPFILES) $(SRC_RUST_FILES) Makefile $(SOROBAN_LIBS_STAMP) $(RUST_TOOLCHAIN_FILE)
-=======
-$(LIBRUST_STELLAR_CORE): $(RUST_HOST_DEPFILES) $(SRC_RUST_FILES) Makefile $(SOROBAN_LIBS_STAMP)
 	rm -rf $(abspath $(RUST_TARGET_DIR))
->>>>>>> 0d1f0344
 	CC="$(CC)" CXX="$(CXX)" LD="$(LD)" CFLAGS="$(CFLAGS)" CXXFLAGS="$(CXXFLAGS)" CXXSTDLIB="$(CXXSTDLIB)" LDFLAGS="$(LDFLAGS)" \
 	RUSTFLAGS="$(RUSTFLAGS_ASAN)" \
 	CARGO_NET_GIT_FETCH_WITH_CLI=true \
